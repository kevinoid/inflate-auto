--- conflicted
+++ resolved
@@ -1,13 +1,7 @@
 {
-<<<<<<< HEAD
   "name": "inflate-auto",
   "version": "1.0.0",
   "description": "Decompression stream which detects the compression format from the compressed data with minimal buffering.  Detects Gzip, Deflate, and DeflateRaw by default.",
-=======
-  "name": "@kevinoid/project-template",
-  "version": "0.0.1",
-  "description": "A Node.js/npm project template with codecov, coveralls, ESLint, conventional-changelog, nyc, JSDoc, and mocha.",
->>>>>>> 892c2d7a
   "keywords": [
     "compression",
     "decompress",
@@ -29,12 +23,6 @@
     "url": "https://github.com/kevinoid/inflate-auto.git"
   },
   "main": "index.js",
-<<<<<<< HEAD
-=======
-  "bin": {
-    "project-template": "bin/cmd.js"
-  },
->>>>>>> 892c2d7a
   "//": "All scripts should run in POSIX sh and Windows cmd.exe",
   "scripts": {
     "changelog": "conventional-changelog -p angular -i CHANGELOG.md -s -u",
@@ -47,12 +35,7 @@
     "lint-js": "eslint --report-unused-disable-directives . && echo ESLint passed.",
     "postpublish": "git -C doc push && git push --follow-tags origin master gh-pages && echo Remember to update GitHub Releases from CHANGELOG.md",
     "postversion": "rimraf doc && git clone -b gh-pages -l -q . doc && npm run doc && git -C doc add . && git -C doc commit -n -m \"Docs for v$npm_package_version\"",
-<<<<<<< HEAD
-    "preversion": "check-audit && depcheck --ignores greenkeeper-lockfile --ignore-dirs doc && david && git-branch-is master && travis-status -b master -c -wx && appveyor-status -b master -c -p kevinoid/inflate-auto -w && nyc check-coverage --statements 95",
-=======
-    "preversion": "npm run test-cov && nyc check-coverage --statements 95 && depcheck --ignore-dirs doc && david && git-branch-is master && travis-status -b master -c -w -x && appveyor-status -b master -c -w",
-    "start": "supervisor --quiet --no-restart-on exit --extensions js,json --ignore test --poll-interval 2000 server.js",
->>>>>>> 892c2d7a
+    "preversion": "npm run test-cov && nyc check-coverage --statements 95 && depcheck --ignore-dirs doc && david && git-branch-is master && travis-status -b master -c -w -x && appveyor-status -b master -c -p kevinoid/inflate-auto -w",
     "test": "npm run lint && npm run test-unit",
     "test-cov": "npm run lint && npm run test-unit-cov",
     "test-unit": "mocha --recursive test",
@@ -61,9 +44,7 @@
     "version": "npm run changelog && echo && echo === Please edit CHANGELOG.md as desired, then exit === && echo && $npm_config_shell && git commit -m \"Update CHANGELOG.md for $npm_package_version\" CHANGELOG.md",
     "version-deps": "npm install conventional-changelog-cli david depcheck git-branch-is travis-status"
   },
-  "dependencies": {
-    "yargs": "^15.0.0"
-  },
+  "dependencies": {},
   "devDependencies": {
     "@kevinoid/eslint-config": "^5.0.0",
     "codecov": "^3.0.0",
@@ -77,21 +58,13 @@
     "jsdoc": "^3.6.0",
     "mocha": "^7.0.0",
     "nodecat": "^2.0.0",
-<<<<<<< HEAD
-    "nyc": "^14.0.0",
+    "nyc": "^15.0.0",
     "pify": "^3.0.0",
-    "rimraf": "^2.2.0",
+    "rimraf": "^3.0.0",
     "stream-compare": "^2.0.0"
   },
   "engines": {
-    "node": ">=6",
-=======
-    "nyc": "^15.0.0",
-    "rimraf": "^3.0.0"
-  },
-  "engines": {
     "node": ">=10.13",
->>>>>>> 892c2d7a
     "npm": ">=1.3.7"
   },
   "mocha": {
